// Copyright (c) 2014-2016 Josh Blum
//                    2020 Nicholas Corgan
// SPDX-License-Identifier: BSL-1.0

#ifdef POTHOS_XSIMD
#include "SIMD/Arithmetic_SIMDDispatcher.hpp"
#endif

#include <Pothos/Framework.hpp>
#include <cstdint>
#include <iostream>
#include <complex>
#include <vector>
#include <cstring> //memset
#include <algorithm> //min/max

<<<<<<< HEAD
template <typename Type>
using ArithmeticFcn = void(*)(const Type*, const Type*, Type*, const size_t);

/***********************************************************************
 * templated arithmetic vector operators
 **********************************************************************/
#ifdef POTHOS_XSIMD

template <typename Type>
static inline ArithmeticFcn<Type> getAddFcn()
{
    return PothosCommsSIMD::addDispatch<Type>();
}

#else
template <typename Type>
static inline ArithmeticFcn<Type> getAddFcn()
{
    static const auto impl = [](const Type* in0, const Type* in1, Type* out, const size_t num)
    {
        for (size_t i = 0; i < num; i++) out[i] = in0[i] + in1[i];
    };

    return impl;
}
#endif

template <typename Type>
static inline ArithmeticFcn<Type> getSubFcn()
{
    static const auto impl = [](const Type* in0, const Type* in1, Type* out, const size_t num)
    {
        for (size_t i = 0; i < num; i++) out[i] = in0[i] - in1[i];
    };

    return impl;
}

template <typename Type>
static inline ArithmeticFcn<Type> getMulFcn()
{
    static const auto impl = [](const Type* in0, const Type* in1, Type* out, const size_t num)
    {
        for (size_t i = 0; i < num; i++) out[i] = in0[i] * in1[i];
    };

    return impl;
}

template <typename Type>
static inline ArithmeticFcn<Type> getDivFcn()
{
    static const auto impl = [](const Type* in0, const Type* in1, Type* out, const size_t num)
    {
        for (size_t i = 0; i < num; i++) out[i] = in0[i] / in1[i];
    };

    return impl;
=======
//
// Implementation getters to be called on class construction
//

template <typename Type>
using ArithFcn = void(*)(const Type*, const Type*, Type*, const size_t);

template <typename Type>
static inline ArithFcn<Type> getAddFcn()
{
    return [](const Type* in0, const Type* in1, Type* out, const size_t num)
    {
        for (size_t i = 0; i < num; ++i) out[i] = in0[i] + in1[i];
    };
}

template <typename Type>
static inline ArithFcn<Type> getSubFcn()
{
    return [](const Type* in0, const Type* in1, Type* out, const size_t num)
    {
        for (size_t i = 0; i < num; ++i) out[i] = in0[i] - in1[i];
    };
}

template <typename Type>
static inline ArithFcn<Type> getMulFcn()
{
    return [](const Type* in0, const Type* in1, Type* out, const size_t num)
    {
        for (size_t i = 0; i < num; ++i) out[i] = in0[i] * in1[i];
    };
}

template <typename Type>
static inline ArithFcn<Type> getDivFcn()
{
    return [](const Type* in0, const Type* in1, Type* out, const size_t num)
    {
        for (size_t i = 0; i < num; ++i) out[i] = in0[i] / in1[i];
    };
>>>>>>> f2eb81eb
}

/***********************************************************************
 * |PothosDoc Arithmetic
 *
 * Perform arithmetic operations on elements across multiple input ports to produce a stream of outputs.
 *
 * out[n] = in0[n] $op in1[n] $op ... $op in_last[n]
 *
 * |category /Math
 * |keywords math arithmetic add subtract multiply divide
 * |alias /blocks/arithmetic
 *
 * |param dtype[Data Type] The data type used in the arithmetic.
 * |widget DTypeChooser(float=1,cfloat=1,int=1,cint=1,uint=1,cuint=1,dim=1)
 * |default "complex_float32"
 * |preview disable
 *
 * |param operation The mathematical operation to perform
 * |default "ADD"
 * |option [Add] "ADD"
 * |option [Subtract] "SUB"
 * |option [Multiply] "MUL"
 * |option [Divide] "DIV"
 *
 * |param numInputs[Num Inputs] The number of input ports.
 * |default 2
 * |widget SpinBox(minimum=2)
 * |preview disable
 *
 * |param preload The number of elements to preload into each input.
 * The value is an array of integers where each element represents
 * the number of elements to preload the port with.
 * |default []
 * |widget ComboBox(editable=true)
 * |option [Ignored] \[\]
 * |preview disable
 *
 * |factory /comms/arithmetic(dtype, operation)
 * |initializer setNumInputs(numInputs)
 * |initializer setPreload(preload)
 **********************************************************************/
template <typename Type>
class Arithmetic : public Pothos::Block
{
public:
<<<<<<< HEAD
    Arithmetic(const size_t dimension, ArithmeticFcn<Type> arithmeticFcn):
        _arithmeticFcn(arithmeticFcn),
        _numInlineBuffers(0)
=======
    Arithmetic(const size_t dimension, ArithFcn<Type> fcn):
        _numInlineBuffers(0),
        _fcn(fcn)
>>>>>>> f2eb81eb
    {
        typedef Arithmetic<Type> ClassType;
        this->registerCall(this, POTHOS_FCN_TUPLE(ClassType, setNumInputs));
        this->registerCall(this, POTHOS_FCN_TUPLE(ClassType, setPreload));
        this->registerCall(this, POTHOS_FCN_TUPLE(ClassType, preload));
        this->registerCall(this, POTHOS_FCN_TUPLE(ClassType, getNumInlineBuffers));
        this->setupInput(0, Pothos::DType(typeid(Type), dimension));
        this->setupOutput(0, Pothos::DType(typeid(Type), dimension), this->uid()); //unique domain because of inline buffer forwarding

        //read before write optimization
        this->output(0)->setReadBeforeWrite(this->input(0));
    }

    void setNumInputs(const size_t numInputs)
    {
        if (numInputs < 2) throw Pothos::RangeException("Arithmetic::setNumInputs("+std::to_string(numInputs)+")", "require inputs >= 2");
        for (size_t i = this->inputs().size(); i < numInputs; i++)
        {
            this->setupInput(i, this->input(0)->dtype());
        }
    }

    void setPreload(const std::vector<size_t> &preload)
    {
        this->setNumInputs(std::max<size_t>(2, preload.size()));
        _preload = preload;
    }

    const std::vector<size_t> &preload(void) const
    {
        return _preload;
    }

    void activate(void)
    {
        for (size_t i = 0; i < _preload.size(); i++)
        {
            auto bytes = _preload[i]*this->input(i)->dtype().size();
            if (bytes == 0) continue;
            Pothos::BufferChunk buffer(bytes);
            std::memset(buffer.as<void *>(), 0, buffer.length);
            this->input(i)->clear();
            this->input(i)->pushBuffer(buffer);
        }
    }

    void work(void)
    {
        //number of elements to work with
        auto elems = this->workInfo().minElements;
        if (elems == 0) return;

        //access to input ports and output port
        const std::vector<Pothos::InputPort *> &inputs = this->inputs();
        Pothos::OutputPort *output = this->output(0);

        //establish pointers to buffers
        Type *out = output->buffer();
        const Type *in0 = inputs[0]->buffer();
        if (out == in0) _numInlineBuffers++; //track buffer inlining

        //loop through available ports
        for (size_t i = 1; i < inputs.size(); i++)
        {
            const Type *inX = inputs[i]->buffer();
<<<<<<< HEAD
            _arithmeticFcn(in0, inX, out, elems*output->dtype().dimension());
=======
            _fcn(in0, inX, out, elems*output->dtype().dimension());
>>>>>>> f2eb81eb
            in0 = out; //operate on output array next loop
            inputs[i]->consume(elems); //consume on ith input port
        }

        //produce and consume on 0th ports
        inputs[0]->consume(elems);
        output->produce(elems);
    }

    void propagateLabels(const Pothos::InputPort *port)
    {
        //this is a feedback port, don't propagate labels from it
        if (_preload.size() > size_t(port->index()) and _preload[port->index()] > 0) return;

        //otherwise implement the regular label propagation
        Pothos::Block::propagateLabels(port);
    }

    size_t getNumInlineBuffers(void) const
    {
        return _numInlineBuffers;
    }

private:
    ArithmeticFcn<Type> _arithmeticFcn;

    size_t _numInlineBuffers;
    std::vector<size_t> _preload;

    ArithFcn<Type> _fcn;
};

/***********************************************************************
 * registration
 **********************************************************************/
static Pothos::Block *arithmeticFactory(const Pothos::DType &dtype, const std::string &operation)
{
    #define ifTypeDeclareFactory__(type, opKey, opFcn) \
        if (Pothos::DType::fromDType(dtype, 1) == Pothos::DType(typeid(type)) and operation == opKey) \
<<<<<<< HEAD
            return new Arithmetic<type>(dtype.dimension(), opVal<type>());
=======
            return new Arithmetic<type>(dtype.dimension(), opFcn<type>());
>>>>>>> f2eb81eb
    #define ifTypeDeclareFactory_(type) \
        ifTypeDeclareFactory__(type, "ADD", getAddFcn) \
        ifTypeDeclareFactory__(type, "SUB", getSubFcn) \
        ifTypeDeclareFactory__(type, "MUL", getMulFcn) \
        ifTypeDeclareFactory__(type, "DIV", getDivFcn)
    #define ifTypeDeclareFactory(type) \
        ifTypeDeclareFactory_(type) \
        ifTypeDeclareFactory_(std::complex<type>)
    ifTypeDeclareFactory(double);
    ifTypeDeclareFactory(float);
    ifTypeDeclareFactory(uint64_t);
    ifTypeDeclareFactory(uint32_t);
    ifTypeDeclareFactory(uint16_t);
    ifTypeDeclareFactory(uint8_t);
    ifTypeDeclareFactory(int64_t);
    ifTypeDeclareFactory(int32_t);
    ifTypeDeclareFactory(int16_t);
    ifTypeDeclareFactory(int8_t);
    throw Pothos::InvalidArgumentException("arithmeticFactory("+dtype.toString()+", "+operation+")", "unsupported args");
}

static Pothos::BlockRegistry registerArithmetic(
    "/comms/arithmetic", &arithmeticFactory);

static Pothos::BlockRegistry registerArithmeticOldPath(
    "/blocks/arithmetic", &arithmeticFactory);<|MERGE_RESOLUTION|>--- conflicted
+++ resolved
@@ -14,66 +14,6 @@
 #include <cstring> //memset
 #include <algorithm> //min/max
 
-<<<<<<< HEAD
-template <typename Type>
-using ArithmeticFcn = void(*)(const Type*, const Type*, Type*, const size_t);
-
-/***********************************************************************
- * templated arithmetic vector operators
- **********************************************************************/
-#ifdef POTHOS_XSIMD
-
-template <typename Type>
-static inline ArithmeticFcn<Type> getAddFcn()
-{
-    return PothosCommsSIMD::addDispatch<Type>();
-}
-
-#else
-template <typename Type>
-static inline ArithmeticFcn<Type> getAddFcn()
-{
-    static const auto impl = [](const Type* in0, const Type* in1, Type* out, const size_t num)
-    {
-        for (size_t i = 0; i < num; i++) out[i] = in0[i] + in1[i];
-    };
-
-    return impl;
-}
-#endif
-
-template <typename Type>
-static inline ArithmeticFcn<Type> getSubFcn()
-{
-    static const auto impl = [](const Type* in0, const Type* in1, Type* out, const size_t num)
-    {
-        for (size_t i = 0; i < num; i++) out[i] = in0[i] - in1[i];
-    };
-
-    return impl;
-}
-
-template <typename Type>
-static inline ArithmeticFcn<Type> getMulFcn()
-{
-    static const auto impl = [](const Type* in0, const Type* in1, Type* out, const size_t num)
-    {
-        for (size_t i = 0; i < num; i++) out[i] = in0[i] * in1[i];
-    };
-
-    return impl;
-}
-
-template <typename Type>
-static inline ArithmeticFcn<Type> getDivFcn()
-{
-    static const auto impl = [](const Type* in0, const Type* in1, Type* out, const size_t num)
-    {
-        for (size_t i = 0; i < num; i++) out[i] = in0[i] / in1[i];
-    };
-
-    return impl;
-=======
 //
 // Implementation getters to be called on class construction
 //
@@ -81,14 +21,24 @@
 template <typename Type>
 using ArithFcn = void(*)(const Type*, const Type*, Type*, const size_t);
 
+#ifdef POTHOS_XSIMD
+
 template <typename Type>
 static inline ArithFcn<Type> getAddFcn()
 {
+    return PothosCommsSIMD::addDispatch<Type>();
+}
+
+#else
+template <typename Type>
+static inline ArithFcn<Type> getAddFcn()
+{
     return [](const Type* in0, const Type* in1, Type* out, const size_t num)
     {
         for (size_t i = 0; i < num; ++i) out[i] = in0[i] + in1[i];
     };
 }
+#endif
 
 template <typename Type>
 static inline ArithFcn<Type> getSubFcn()
@@ -115,7 +65,6 @@
     {
         for (size_t i = 0; i < num; ++i) out[i] = in0[i] / in1[i];
     };
->>>>>>> f2eb81eb
 }
 
 /***********************************************************************
@@ -162,15 +111,9 @@
 class Arithmetic : public Pothos::Block
 {
 public:
-<<<<<<< HEAD
-    Arithmetic(const size_t dimension, ArithmeticFcn<Type> arithmeticFcn):
-        _arithmeticFcn(arithmeticFcn),
-        _numInlineBuffers(0)
-=======
     Arithmetic(const size_t dimension, ArithFcn<Type> fcn):
         _numInlineBuffers(0),
         _fcn(fcn)
->>>>>>> f2eb81eb
     {
         typedef Arithmetic<Type> ClassType;
         this->registerCall(this, POTHOS_FCN_TUPLE(ClassType, setNumInputs));
@@ -236,11 +179,7 @@
         for (size_t i = 1; i < inputs.size(); i++)
         {
             const Type *inX = inputs[i]->buffer();
-<<<<<<< HEAD
-            _arithmeticFcn(in0, inX, out, elems*output->dtype().dimension());
-=======
             _fcn(in0, inX, out, elems*output->dtype().dimension());
->>>>>>> f2eb81eb
             in0 = out; //operate on output array next loop
             inputs[i]->consume(elems); //consume on ith input port
         }
@@ -265,7 +204,7 @@
     }
 
 private:
-    ArithmeticFcn<Type> _arithmeticFcn;
+    ArithFcn<Type> _arithmeticFcn;
 
     size_t _numInlineBuffers;
     std::vector<size_t> _preload;
@@ -280,11 +219,7 @@
 {
     #define ifTypeDeclareFactory__(type, opKey, opFcn) \
         if (Pothos::DType::fromDType(dtype, 1) == Pothos::DType(typeid(type)) and operation == opKey) \
-<<<<<<< HEAD
-            return new Arithmetic<type>(dtype.dimension(), opVal<type>());
-=======
             return new Arithmetic<type>(dtype.dimension(), opFcn<type>());
->>>>>>> f2eb81eb
     #define ifTypeDeclareFactory_(type) \
         ifTypeDeclareFactory__(type, "ADD", getAddFcn) \
         ifTypeDeclareFactory__(type, "SUB", getSubFcn) \
