--- conflicted
+++ resolved
@@ -14,37 +14,6 @@
 #include <type_traits>
 #include "FxptHelpers.hpp"
 
-<<<<<<< HEAD
-/***********************************************************************
- * function getter, called on class construction
- **********************************************************************/
-
-template <typename InType, typename OutType>
-using AbsFcn = void(*)(const InType*, OutType*, size_t);
-
-#ifdef POTHOS_XSIMD
-
-template <typename InType, typename OutType>
-static typename std::enable_if<std::is_same<InType, OutType>::value, AbsFcn<InType,OutType>>::type getAbs()
-{
-    return PothosCommsSIMD::absDispatch<InType>();
-}
-
-template <typename InType, typename OutType>
-static typename std::enable_if<!std::is_same<InType, OutType>::value, AbsFcn<InType,OutType>>::type
-#else
-template <typename InType, typename OutType>
-static AbsFcn<InType, OutType>
-#endif
-getAbs()
-{
-    static const auto impl = [](const InType* in, OutType* out, size_t num)
-    {
-        for (size_t i = 0; i < num; i++) out[i] = getAbs<OutType>(in[i]);
-    };
-
-    return impl;
-=======
 //
 // Implementation getters to be called on class construction
 //
@@ -52,14 +21,26 @@
 template <typename InType, typename OutType>
 using AbsFcn = void(*)(const InType*, OutType*, const size_t);
 
+#ifdef POTHOS_XSIMD
+
 template <typename InType, typename OutType>
-static inline AbsFcn<InType, OutType> getAbsFcn()
+static typename std::enable_if<std::is_same<InType, OutType>::value, AbsFcn<InType, OutType>>::type getAbsFcn()
+{
+    return PothosCommsSIMD::absDispatch<InType>();
+}
+
+template <typename InType, typename OutType>
+static typename std::enable_if<!std::is_same<InType, OutType>::value, AbsFcn<InType, OutType>>::type
+#else
+template <typename InType, typename OutType>
+static AbsFcn<InType, OutType>
+#endif
+getAbsFcn()
 {
     return [](const InType* in, OutType* out, const size_t num)
     {
         for (size_t i = 0; i < num; ++i) out[i] = getAbs<OutType>(in[i]);
     };
->>>>>>> f2eb81eb
 }
 
 /***********************************************************************
@@ -86,7 +67,7 @@
 class Abs : public Pothos::Block
 {
 public:
-    Abs(const size_t dimension): _fcn(getAbsFcn<InType, OutType>())
+    Abs(const size_t dimension)
     {
         this->setupInput(0, Pothos::DType(typeid(InType), dimension));
         this->setupOutput(0, Pothos::DType(typeid(OutType), dimension));
@@ -106,11 +87,7 @@
 
         //perform abs operation
         const size_t N = elems*inPort->dtype().dimension();
-<<<<<<< HEAD
         _absFcn(in, out, N);
-=======
-        _fcn(in, out, N);
->>>>>>> f2eb81eb
 
         //produce and consume on 0th ports
         inPort->consume(elems);
@@ -118,16 +95,11 @@
     }
 
 private:
-<<<<<<< HEAD
-
     static AbsFcn<InType, OutType> _absFcn;
-=======
-    AbsFcn<InType, OutType> _fcn;
->>>>>>> f2eb81eb
 };
 
 template <typename InType, typename OutType>
-AbsFcn<InType, OutType> Abs<InType, OutType>::_absFcn = getAbs<InType, OutType>();
+AbsFcn<InType, OutType> Abs<InType, OutType>::_absFcn = getAbsFcn<InType, OutType>();
 
 /***********************************************************************
  * registration
