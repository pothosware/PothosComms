// Copyright (c) 2020 Nicholas Corgan
// SPDX-License-Identifier: BSL-1.0

#ifdef POTHOS_XSIMD
#include "SIMD/Trigonometric_SIMDDispatcher.hpp"
#endif

#include <Pothos/Callable.hpp>
#include <Pothos/Exception.hpp>
#include <Pothos/Framework.hpp>
#include <Pothos/Object.hpp>

#include <complex>
#include <cstdint>
#include <string>
#include <type_traits>

<<<<<<< HEAD
template <typename T>
using TrigFunc = void(*)(const T*, T*, size_t);

//
// Getters for functions, called on class construction
//

#ifdef POTHOS_XSIMD

template <typename T>
static TrigFunc<T> getCos()
{
    return PothosCommsSIMD::cosDispatch<T>();
}

#else

template <typename T>
static TrigFunc<T> getCos()
{
    static const auto impl = [](const T* in, T* out, size_t num)
    {
        for (size_t i = 0; i < num; ++i) out[i] = std::cos(in[i]);
    };

    return impl;
=======
//
// Implementation getters to be called on class construction
//

template <typename T>
using TrigFunc = void(*)(const T*, T*, size_t);

template <typename T>
static inline TrigFunc<T> getCos()
{
    return [](const T* in, T* out, size_t num)
    {
        for (size_t i = 0; i < num; ++i) out[i] = std::cos(in[i]);
    };
>>>>>>> f2eb81eb
}

#endif

// TODO: move into #else case when other SIMD implementations exposed

template <typename T>
<<<<<<< HEAD
static TrigFunc<T> getSin()
{
    static const auto impl = [](const T* in, T* out, size_t num)
    {
        for (size_t i = 0; i < num; ++i) out[i] = std::sin(in[i]);
    };

    return impl;
}

template <typename T>
static TrigFunc<T> getTan()
{
    static const auto impl = [](const T* in, T* out, size_t num)
    {
        for (size_t i = 0; i < num; ++i) out[i] = std::tan(in[i]);
    };

    return impl;
}

template <typename T>
static TrigFunc<T> getSec()
{
    static const auto impl = [](const T* in, T* out, size_t num)
    {
        for (size_t i = 0; i < num; ++i) out[i] = T(1.0) / std::cos(in[i]);
    };

    return impl;
}

template <typename T>
static TrigFunc<T> getCsc()
{
    static const auto impl = [](const T* in, T* out, size_t num)
    {
        for (size_t i = 0; i < num; ++i) out[i] = T(1.0) / std::sin(in[i]);
    };

    return impl;
}

template <typename T>
static TrigFunc<T> getCot()
{
    static const auto impl = [](const T* in, T* out, size_t num)
    {
        for (size_t i = 0; i < num; ++i) out[i] = T(1.0) / std::tan(in[i]);
    };

    return impl;
}

template <typename T>
static TrigFunc<T> getACos()
{
    static const auto impl = [](const T* in, T* out, size_t num)
    {
        for (size_t i = 0; i < num; ++i) out[i] = std::acos(in[i]);
    };

    return impl;
}

template <typename T>
static TrigFunc<T> getASin()
{
    static const auto impl = [](const T* in, T* out, size_t num)
    {
        for (size_t i = 0; i < num; ++i) out[i] = std::asin(in[i]);
    };

    return impl;
}

template <typename T>
static TrigFunc<T> getATan()
{
    static const auto impl = [](const T* in, T* out, size_t num)
    {
        for (size_t i = 0; i < num; ++i) out[i] = std::atan(in[i]);
    };

    return impl;
}

template <typename T>
static TrigFunc<T> getASec()
{
    static const auto impl = [](const T* in, T* out, size_t num)
    {
        for (size_t i = 0; i < num; ++i) out[i] = std::acos(T(1.0) / in[i]);
    };

    return impl;
}

template <typename T>
static TrigFunc<T> getACsc()
{
    static const auto impl = [](const T* in, T* out, size_t num)
    {
        for (size_t i = 0; i < num; ++i) out[i] = std::asin(T(1.0) / in[i]);
    };

    return impl;
}

template <typename T>
static TrigFunc<T> getACot()
{
    static const auto impl = [](const T* in, T* out, size_t num)
    {
        for (size_t i = 0; i < num; ++i) out[i] = std::atan(T(1.0) / in[i]);
    };

    return impl;
}

template <typename T>
static TrigFunc<T> getCosH()
{
    static const auto impl = [](const T* in, T* out, size_t num)
    {
        for (size_t i = 0; i < num; ++i) out[i] = std::cosh(in[i]);
    };

    return impl;
}

template <typename T>
static TrigFunc<T> getSinH()
{
    static const auto impl = [](const T* in, T* out, size_t num)
    {
        for (size_t i = 0; i < num; ++i) out[i] = std::sinh(in[i]);
    };

    return impl;
}

template <typename T>
static TrigFunc<T> getTanH()
{
    static const auto impl = [](const T* in, T* out, size_t num)
    {
        for (size_t i = 0; i < num; ++i) out[i] = std::tanh(in[i]);
    };

    return impl;
}

template <typename T>
static TrigFunc<T> getSecH()
{
    static const auto impl = [](const T* in, T* out, size_t num)
    {
        for (size_t i = 0; i < num; ++i) out[i] = T(1.0) / std::cosh(in[i]);
    };

    return impl;
}

template <typename T>
static TrigFunc<T> getCscH()
{
    static const auto impl = [](const T* in, T* out, size_t num)
    {
        for (size_t i = 0; i < num; ++i) out[i] = T(1.0) / std::sinh(in[i]);
    };

    return impl;
}

template <typename T>
static TrigFunc<T> getCotH()
{
    static const auto impl = [](const T* in, T* out, size_t num)
    {
        for (size_t i = 0; i < num; ++i) out[i] = T(1.0) / std::tanh(in[i]);
    };

    return impl;
}

template <typename T>
static TrigFunc<T> getACosH()
{
    static const auto impl = [](const T* in, T* out, size_t num)
    {
        for (size_t i = 0; i < num; ++i) out[i] = std::acosh(in[i]);
    };

    return impl;
}

template <typename T>
static TrigFunc<T> getASinH()
{
    static const auto impl = [](const T* in, T* out, size_t num)
    {
        for (size_t i = 0; i < num; ++i) out[i] = std::asinh(in[i]);
    };

    return impl;
}

template <typename T>
static TrigFunc<T> getATanH()
{
    static const auto impl = [](const T* in, T* out, size_t num)
    {
        for (size_t i = 0; i < num; ++i) out[i] = std::atanh(in[i]);
    };

    return impl;
}

template <typename T>
static TrigFunc<T> getASecH()
{
    static const auto impl = [](const T* in, T* out, size_t num)
    {
        for (size_t i = 0; i < num; ++i) out[i] = std::acosh(T(1.0) / in[i]);
    };

    return impl;
}

template <typename T>
static TrigFunc<T> getACscH()
{
    static const auto impl = [](const T* in, T* out, size_t num)
    {
        for (size_t i = 0; i < num; ++i) out[i] = std::asinh(T(1.0) / in[i]);
    };

    return impl;
}

template <typename T>
static TrigFunc<T> getACotH()
{
    static const auto impl = [](const T* in, T* out, size_t num)
    {
        for (size_t i = 0; i < num; ++i) out[i] = std::atanh(T(1.0) / in[i]);
    };

    return impl;
=======
static inline TrigFunc<T> getSin()
{
    return [](const T* in, T* out, size_t num)
    {
        for (size_t i = 0; i < num; ++i) out[i] = std::sin(in[i]);
    };
}

template <typename T>
static inline TrigFunc<T> getTan()
{
    return [](const T* in, T* out, size_t num)
    {
        for (size_t i = 0; i < num; ++i) out[i] = std::tan(in[i]);
    };
}

template <typename T>
static inline TrigFunc<T> getSec()
{
    return [](const T* in, T* out, size_t num)
    {
        for (size_t i = 0; i < num; ++i) out[i] = T(1.0) / std::cos(in[i]);
    };
}

template <typename T>
static inline TrigFunc<T> getCsc()
{
    return [](const T* in, T* out, size_t num)
    {
        for (size_t i = 0; i < num; ++i) out[i] = T(1.0) / std::sin(in[i]);
    };
}

template <typename T>
static inline TrigFunc<T> getCot()
{
    return [](const T* in, T* out, size_t num)
    {
        for (size_t i = 0; i < num; ++i) out[i] = T(1.0) / std::tan(in[i]);
    };
}

template <typename T>
static inline TrigFunc<T> getACos()
{
    return [](const T* in, T* out, size_t num)
    {
        for (size_t i = 0; i < num; ++i) out[i] = std::acos(in[i]);
    };
}

template <typename T>
static inline TrigFunc<T> getASin()
{
    return [](const T* in, T* out, size_t num)
    {
        for (size_t i = 0; i < num; ++i) out[i] = std::asin(in[i]);
    };
}

template <typename T>
static inline TrigFunc<T> getATan()
{
    return [](const T* in, T* out, size_t num)
    {
        for (size_t i = 0; i < num; ++i) out[i] = std::atan(in[i]);
    };
}

template <typename T>
static inline TrigFunc<T> getASec()
{
    return [](const T* in, T* out, size_t num)
    {
        for (size_t i = 0; i < num; ++i) out[i] = std::acos(T(1.0) / in[i]);
    };
}

template <typename T>
static inline TrigFunc<T> getACsc()
{
    return [](const T* in, T* out, size_t num)
    {
        for (size_t i = 0; i < num; ++i) out[i] = std::asin(T(1.0) / in[i]);
    };
}

template <typename T>
static inline TrigFunc<T> getACot()
{
    return [](const T* in, T* out, size_t num)
    {
        for (size_t i = 0; i < num; ++i) out[i] = std::atan(T(1.0) / in[i]);
    };
}

template <typename T>
static inline TrigFunc<T> getCosH()
{
    return [](const T* in, T* out, size_t num)
    {
        for (size_t i = 0; i < num; ++i) out[i] = std::cosh(in[i]);
    };
}

template <typename T>
static inline TrigFunc<T> getSinH()
{
    return [](const T* in, T* out, size_t num)
    {
        for (size_t i = 0; i < num; ++i) out[i] = std::sinh(in[i]);
    };
}

template <typename T>
static inline TrigFunc<T> getTanH()
{
    return [](const T* in, T* out, size_t num)
    {
        for (size_t i = 0; i < num; ++i) out[i] = std::tanh(in[i]);
    };
}

template <typename T>
static inline TrigFunc<T> getSecH()
{
    return [](const T* in, T* out, size_t num)
    {
        for (size_t i = 0; i < num; ++i) out[i] = T(1.0) / std::cosh(in[i]);
    };
}

template <typename T>
static inline TrigFunc<T> getCscH()
{
    return [](const T* in, T* out, size_t num)
    {
        for (size_t i = 0; i < num; ++i) out[i] = T(1.0) / std::sinh(in[i]);
    };
}

template <typename T>
static inline TrigFunc<T> getCotH()
{
    return [](const T* in, T* out, size_t num)
    {
        for (size_t i = 0; i < num; ++i) out[i] = T(1.0) / std::tanh(in[i]);
    };
}

template <typename T>
static inline TrigFunc<T> getACosH()
{
    return [](const T* in, T* out, size_t num)
    {
        for (size_t i = 0; i < num; ++i) out[i] = std::acosh(in[i]);
    };
}

template <typename T>
static inline TrigFunc<T> getASinH()
{
    return [](const T* in, T* out, size_t num)
    {
        for (size_t i = 0; i < num; ++i) out[i] = std::asinh(in[i]);
    };
}

template <typename T>
static inline TrigFunc<T> getATanH()
{
    return [](const T* in, T* out, size_t num)
    {
        for (size_t i = 0; i < num; ++i) out[i] = std::atanh(in[i]);
    };
}

template <typename T>
static inline TrigFunc<T> getASecH()
{
    return [](const T* in, T* out, size_t num)
    {
        for (size_t i = 0; i < num; ++i) out[i] = std::acosh(T(1.0) / in[i]);
    };
}

template <typename T>
static inline TrigFunc<T> getACscH()
{
    return [](const T* in, T* out, size_t num)
    {
        for (size_t i = 0; i < num; ++i) out[i] = std::asinh(T(1.0) / in[i]);
    };
}

template <typename T>
static inline TrigFunc<T> getACotH()
{
    return [](const T* in, T* out, size_t num)
    {
        for (size_t i = 0; i < num; ++i) out[i] = std::atanh(T(1.0) / in[i]);
    };
>>>>>>> f2eb81eb
}

/***********************************************************************
 * |PothosDoc Trigonometric
 *
 * Perform trigonometric operations on all input elements.
 *
 * Available functions:
 * <ul>
 * <li><b>COS:</b> cosine</li>
 * <li><b>SIN:</b> sine</li>
 * <li><b>TAN:</b> tangent</li>
 * <li><b>SEC:</b> secant (1/cos(x))</li>
 * <li><b>CSC:</b> cosecant (1/sin(x))</li>
 * <li><b>COT:</b> cotangent (1/tan(x))</li>
 * <li><b>ACOS:</b> arc cosine</li>
 * <li><b>ASIN:</b> arc sine</li>
 * <li><b>ATAN:</b> arc tangent</li>
 * <li><b>ASEC:</b> arc secant (acos(1/x))</li>
 * <li><b>ACSC:</b> arc cosecant (asin(1/x))</li>
 * <li><b>ACOT:</b> arc cotangent (atan(1/x))</li>
 * <li><b>COSH:</b> hyperbolic cosine</li>
 * <li><b>SINH:</b> hyperbolic sine</li>
 * <li><b>TANH:</b> hyperbolic tangent</li>
 * <li><b>SECH:</b> hyperbolic secant (1/cosh(x))</li>
 * <li><b>CSCH:</b> hyperbolic cosecant (1/sinh(x))</li>
 * <li><b>COTH:</b> hyperbolic cotangent (1/tanh(x))</li>
 * <li><b>ACOSH:</b> hyperbolic arc cosine</li>
 * <li><b>ASINH:</b> hyperbolic arc sine</li>
 * <li><b>ATANH:</b> hyperbolic arc tangent</li>
 * <li><b>ASECH:</b> hyperbolic arc secant (acosh(1/x))</li>
 * <li><b>ACSCH:</b> hyperbolic arc cosecant (asinh(1/x))</li>
 * <li><b>ACOTH:</b> hyperbolic arc cotangent (atanh(1/x))</li>
 * </ul>
 *
 * |category /Math
 * |keywords cos sin tan sec csc cot
 *
 * |param dtype[Data Type] The data type used in the arithmetic.
 * |widget DTypeChooser(float=1,dim=1)
 * |default "float32"
 * |preview disable
 *
 * |param operation The trigonometric function to perform.
 * |widget ComboBox(editable=false)
 * |default "COS"
 * |option [Cos] "COS"
 * |option [Sin] "SIN"
 * |option [Tan] "TAN"
 * |option [Sec] "SEC"
 * |option [Csc] "CSC"
 * |option [Cot] "COT"
 * |option [ArcCos] "ACOS"
 * |option [ArcSin] "ASIN"
 * |option [ArcTan] "ATAN"
 * |option [ArcSec] "ASEC"
 * |option [ArcCsc] "ACSC"
 * |option [ArcCot] "ACOT"
 * |option [CosH] "COSH"
 * |option [SinH] "SINH"
 * |option [TanH] "TANH"
 * |option [SecH] "SECH"
 * |option [CscH] "CSCH"
 * |option [CotH] "COTH"
 * |option [ArcCosH] "ACOSH"
 * |option [ArcSinH] "ASINH"
 * |option [ArcTanH] "ATANH"
 * |option [ArcSecH] "ASECH"
 * |option [ArcCscH] "ACSCH"
 * |option [ArcCotH] "ACOTH"
 *
 * |factory /comms/trigonometric(dtype, operation)
 * |initializer setOperation(operation)
 **********************************************************************/
template <typename T>
class Trigonometric: public Pothos::Block
{
public:
    using Func = TrigFunc<T>;
    using Class = Trigonometric<T>;

    Trigonometric(const std::string& operation, size_t dimension)
    {
        const Pothos::DType dtype(typeid(T), dimension);
        this->setupInput(0, dtype);
        this->setupOutput(0, dtype);

        this->setOperation(operation);

        this->registerCall(this, POTHOS_FCN_TUPLE(Class, setOperation));
    }

    void setOperation(const std::string& funcName)
    {
        #define ifNameSetFunc(name, getter) \
            if(name == funcName) _func = getter<T>();

        ifNameSetFunc     ("COS",   getCos)
        else ifNameSetFunc("SIN",   getSin)
        else ifNameSetFunc("TAN",   getTan)
        else ifNameSetFunc("SEC",   getSec)
        else ifNameSetFunc("CSC",   getCsc)
        else ifNameSetFunc("COT",   getCot)
        else ifNameSetFunc("ACOS",  getACos)
        else ifNameSetFunc("ASIN",  getASin)
        else ifNameSetFunc("ATAN",  getATan)
        else ifNameSetFunc("ASEC",  getASec)
        else ifNameSetFunc("ACSC",  getACsc)
        else ifNameSetFunc("ACOT",  getACot)
        else ifNameSetFunc("COSH",  getCosH)
        else ifNameSetFunc("SINH",  getSinH)
        else ifNameSetFunc("TANH",  getTanH)
        else ifNameSetFunc("SECH",  getSecH)
        else ifNameSetFunc("CSCH",  getCscH)
        else ifNameSetFunc("COTH",  getCotH)
        else ifNameSetFunc("ACOSH", getACosH)
        else ifNameSetFunc("ASINH", getASinH)
        else ifNameSetFunc("ATANH", getATanH)
        else ifNameSetFunc("ASECH", getASecH)
        else ifNameSetFunc("ACSCH", getACscH)
        else ifNameSetFunc("ACOTH", getACotH)
        else throw Pothos::InvalidArgumentException("Invalid operation", funcName);
    }

    void work() override
    {
        const auto elems = this->workInfo().minElements;
        if(0 == elems)
        {
            return;
        }

        auto* input = this->input(0);
        auto* output = this->output(0);

        const T* buffIn = input->buffer();
        T* buffOut = output->buffer();

        _func(buffIn, buffOut, elems);

        input->consume(elems);
        output->produce(elems);
    }

private:
    Func _func;
};

//
// Registration
//

static Pothos::Block* makeTrigonometric(
    const Pothos::DType& dtype,
    const std::string& operation)
{
    #define ifTypeDeclareTrig(T) \
        if(Pothos::DType::fromDType(dtype, 1) == Pothos::DType(typeid(T))) \
            return new Trigonometric<T>(operation, dtype.dimension());

    ifTypeDeclareTrig(float)
    ifTypeDeclareTrig(double)

    throw Pothos::InvalidArgumentException(
              "makeTrigonometric: unsupported type",
              dtype.name());
}

static Pothos::BlockRegistry registerTrigonometric(
    "/comms/trigonometric",
    Pothos::Callable(&makeTrigonometric));<|MERGE_RESOLUTION|>--- conflicted
+++ resolved
@@ -15,34 +15,6 @@
 #include <string>
 #include <type_traits>
 
-<<<<<<< HEAD
-template <typename T>
-using TrigFunc = void(*)(const T*, T*, size_t);
-
-//
-// Getters for functions, called on class construction
-//
-
-#ifdef POTHOS_XSIMD
-
-template <typename T>
-static TrigFunc<T> getCos()
-{
-    return PothosCommsSIMD::cosDispatch<T>();
-}
-
-#else
-
-template <typename T>
-static TrigFunc<T> getCos()
-{
-    static const auto impl = [](const T* in, T* out, size_t num)
-    {
-        for (size_t i = 0; i < num; ++i) out[i] = std::cos(in[i]);
-    };
-
-    return impl;
-=======
 //
 // Implementation getters to be called on class construction
 //
@@ -50,478 +22,232 @@
 template <typename T>
 using TrigFunc = void(*)(const T*, T*, size_t);
 
+#ifdef POTHOS_XSIMD
+
 template <typename T>
 static inline TrigFunc<T> getCos()
 {
+    return PothosCommsSIMD::cosDispatch<T>();
+}
+
+#else
+
+template <typename T>
+static inline TrigFunc<T> getCos()
+{
     return [](const T* in, T* out, size_t num)
     {
         for (size_t i = 0; i < num; ++i) out[i] = std::cos(in[i]);
     };
->>>>>>> f2eb81eb
 }
 
 #endif
 
-// TODO: move into #else case when other SIMD implementations exposed
-
-template <typename T>
-<<<<<<< HEAD
-static TrigFunc<T> getSin()
-{
-    static const auto impl = [](const T* in, T* out, size_t num)
+template <typename T>
+static inline TrigFunc<T> getSin()
+{
+    return [](const T* in, T* out, size_t num)
     {
         for (size_t i = 0; i < num; ++i) out[i] = std::sin(in[i]);
     };
-
-    return impl;
-}
-
-template <typename T>
-static TrigFunc<T> getTan()
-{
-    static const auto impl = [](const T* in, T* out, size_t num)
+}
+
+template <typename T>
+static inline TrigFunc<T> getTan()
+{
+    return [](const T* in, T* out, size_t num)
     {
         for (size_t i = 0; i < num; ++i) out[i] = std::tan(in[i]);
     };
-
-    return impl;
-}
-
-template <typename T>
-static TrigFunc<T> getSec()
-{
-    static const auto impl = [](const T* in, T* out, size_t num)
+}
+
+template <typename T>
+static inline TrigFunc<T> getSec()
+{
+    return [](const T* in, T* out, size_t num)
     {
         for (size_t i = 0; i < num; ++i) out[i] = T(1.0) / std::cos(in[i]);
     };
-
-    return impl;
-}
-
-template <typename T>
-static TrigFunc<T> getCsc()
-{
-    static const auto impl = [](const T* in, T* out, size_t num)
+}
+
+template <typename T>
+static inline TrigFunc<T> getCsc()
+{
+    return [](const T* in, T* out, size_t num)
     {
         for (size_t i = 0; i < num; ++i) out[i] = T(1.0) / std::sin(in[i]);
     };
-
-    return impl;
-}
-
-template <typename T>
-static TrigFunc<T> getCot()
-{
-    static const auto impl = [](const T* in, T* out, size_t num)
+}
+
+template <typename T>
+static inline TrigFunc<T> getCot()
+{
+    return [](const T* in, T* out, size_t num)
     {
         for (size_t i = 0; i < num; ++i) out[i] = T(1.0) / std::tan(in[i]);
     };
-
-    return impl;
-}
-
-template <typename T>
-static TrigFunc<T> getACos()
-{
-    static const auto impl = [](const T* in, T* out, size_t num)
+}
+
+template <typename T>
+static inline TrigFunc<T> getACos()
+{
+    return [](const T* in, T* out, size_t num)
     {
         for (size_t i = 0; i < num; ++i) out[i] = std::acos(in[i]);
     };
-
-    return impl;
-}
-
-template <typename T>
-static TrigFunc<T> getASin()
-{
-    static const auto impl = [](const T* in, T* out, size_t num)
+}
+
+template <typename T>
+static inline TrigFunc<T> getASin()
+{
+    return [](const T* in, T* out, size_t num)
     {
         for (size_t i = 0; i < num; ++i) out[i] = std::asin(in[i]);
     };
-
-    return impl;
-}
-
-template <typename T>
-static TrigFunc<T> getATan()
-{
-    static const auto impl = [](const T* in, T* out, size_t num)
+}
+
+template <typename T>
+static inline TrigFunc<T> getATan()
+{
+    return [](const T* in, T* out, size_t num)
     {
         for (size_t i = 0; i < num; ++i) out[i] = std::atan(in[i]);
     };
-
-    return impl;
-}
-
-template <typename T>
-static TrigFunc<T> getASec()
-{
-    static const auto impl = [](const T* in, T* out, size_t num)
+}
+
+template <typename T>
+static inline TrigFunc<T> getASec()
+{
+    return [](const T* in, T* out, size_t num)
     {
         for (size_t i = 0; i < num; ++i) out[i] = std::acos(T(1.0) / in[i]);
     };
-
-    return impl;
-}
-
-template <typename T>
-static TrigFunc<T> getACsc()
-{
-    static const auto impl = [](const T* in, T* out, size_t num)
+}
+
+template <typename T>
+static inline TrigFunc<T> getACsc()
+{
+    return [](const T* in, T* out, size_t num)
     {
         for (size_t i = 0; i < num; ++i) out[i] = std::asin(T(1.0) / in[i]);
     };
-
-    return impl;
-}
-
-template <typename T>
-static TrigFunc<T> getACot()
-{
-    static const auto impl = [](const T* in, T* out, size_t num)
+}
+
+template <typename T>
+static inline TrigFunc<T> getACot()
+{
+    return [](const T* in, T* out, size_t num)
     {
         for (size_t i = 0; i < num; ++i) out[i] = std::atan(T(1.0) / in[i]);
     };
-
-    return impl;
-}
-
-template <typename T>
-static TrigFunc<T> getCosH()
-{
-    static const auto impl = [](const T* in, T* out, size_t num)
+}
+
+template <typename T>
+static inline TrigFunc<T> getCosH()
+{
+    return [](const T* in, T* out, size_t num)
     {
         for (size_t i = 0; i < num; ++i) out[i] = std::cosh(in[i]);
     };
-
-    return impl;
-}
-
-template <typename T>
-static TrigFunc<T> getSinH()
-{
-    static const auto impl = [](const T* in, T* out, size_t num)
+}
+
+template <typename T>
+static inline TrigFunc<T> getSinH()
+{
+    return [](const T* in, T* out, size_t num)
     {
         for (size_t i = 0; i < num; ++i) out[i] = std::sinh(in[i]);
     };
-
-    return impl;
-}
-
-template <typename T>
-static TrigFunc<T> getTanH()
-{
-    static const auto impl = [](const T* in, T* out, size_t num)
+}
+
+template <typename T>
+static inline TrigFunc<T> getTanH()
+{
+    return [](const T* in, T* out, size_t num)
     {
         for (size_t i = 0; i < num; ++i) out[i] = std::tanh(in[i]);
     };
-
-    return impl;
-}
-
-template <typename T>
-static TrigFunc<T> getSecH()
-{
-    static const auto impl = [](const T* in, T* out, size_t num)
+}
+
+template <typename T>
+static inline TrigFunc<T> getSecH()
+{
+    return [](const T* in, T* out, size_t num)
     {
         for (size_t i = 0; i < num; ++i) out[i] = T(1.0) / std::cosh(in[i]);
     };
-
-    return impl;
-}
-
-template <typename T>
-static TrigFunc<T> getCscH()
-{
-    static const auto impl = [](const T* in, T* out, size_t num)
+}
+
+template <typename T>
+static inline TrigFunc<T> getCscH()
+{
+    return [](const T* in, T* out, size_t num)
     {
         for (size_t i = 0; i < num; ++i) out[i] = T(1.0) / std::sinh(in[i]);
     };
-
-    return impl;
-}
-
-template <typename T>
-static TrigFunc<T> getCotH()
-{
-    static const auto impl = [](const T* in, T* out, size_t num)
+}
+
+template <typename T>
+static inline TrigFunc<T> getCotH()
+{
+    return [](const T* in, T* out, size_t num)
     {
         for (size_t i = 0; i < num; ++i) out[i] = T(1.0) / std::tanh(in[i]);
     };
-
-    return impl;
-}
-
-template <typename T>
-static TrigFunc<T> getACosH()
-{
-    static const auto impl = [](const T* in, T* out, size_t num)
+}
+
+template <typename T>
+static inline TrigFunc<T> getACosH()
+{
+    return [](const T* in, T* out, size_t num)
     {
         for (size_t i = 0; i < num; ++i) out[i] = std::acosh(in[i]);
     };
-
-    return impl;
-}
-
-template <typename T>
-static TrigFunc<T> getASinH()
-{
-    static const auto impl = [](const T* in, T* out, size_t num)
+}
+
+template <typename T>
+static inline TrigFunc<T> getASinH()
+{
+    return [](const T* in, T* out, size_t num)
     {
         for (size_t i = 0; i < num; ++i) out[i] = std::asinh(in[i]);
     };
-
-    return impl;
-}
-
-template <typename T>
-static TrigFunc<T> getATanH()
-{
-    static const auto impl = [](const T* in, T* out, size_t num)
+}
+
+template <typename T>
+static inline TrigFunc<T> getATanH()
+{
+    return [](const T* in, T* out, size_t num)
     {
         for (size_t i = 0; i < num; ++i) out[i] = std::atanh(in[i]);
     };
-
-    return impl;
-}
-
-template <typename T>
-static TrigFunc<T> getASecH()
-{
-    static const auto impl = [](const T* in, T* out, size_t num)
+}
+
+template <typename T>
+static inline TrigFunc<T> getASecH()
+{
+    return [](const T* in, T* out, size_t num)
     {
         for (size_t i = 0; i < num; ++i) out[i] = std::acosh(T(1.0) / in[i]);
     };
-
-    return impl;
-}
-
-template <typename T>
-static TrigFunc<T> getACscH()
-{
-    static const auto impl = [](const T* in, T* out, size_t num)
+}
+
+template <typename T>
+static inline TrigFunc<T> getACscH()
+{
+    return [](const T* in, T* out, size_t num)
     {
         for (size_t i = 0; i < num; ++i) out[i] = std::asinh(T(1.0) / in[i]);
     };
-
-    return impl;
-}
-
-template <typename T>
-static TrigFunc<T> getACotH()
-{
-    static const auto impl = [](const T* in, T* out, size_t num)
+}
+
+template <typename T>
+static inline TrigFunc<T> getACotH()
+{
+    return [](const T* in, T* out, size_t num)
     {
         for (size_t i = 0; i < num; ++i) out[i] = std::atanh(T(1.0) / in[i]);
     };
-
-    return impl;
-=======
-static inline TrigFunc<T> getSin()
-{
-    return [](const T* in, T* out, size_t num)
-    {
-        for (size_t i = 0; i < num; ++i) out[i] = std::sin(in[i]);
-    };
-}
-
-template <typename T>
-static inline TrigFunc<T> getTan()
-{
-    return [](const T* in, T* out, size_t num)
-    {
-        for (size_t i = 0; i < num; ++i) out[i] = std::tan(in[i]);
-    };
-}
-
-template <typename T>
-static inline TrigFunc<T> getSec()
-{
-    return [](const T* in, T* out, size_t num)
-    {
-        for (size_t i = 0; i < num; ++i) out[i] = T(1.0) / std::cos(in[i]);
-    };
-}
-
-template <typename T>
-static inline TrigFunc<T> getCsc()
-{
-    return [](const T* in, T* out, size_t num)
-    {
-        for (size_t i = 0; i < num; ++i) out[i] = T(1.0) / std::sin(in[i]);
-    };
-}
-
-template <typename T>
-static inline TrigFunc<T> getCot()
-{
-    return [](const T* in, T* out, size_t num)
-    {
-        for (size_t i = 0; i < num; ++i) out[i] = T(1.0) / std::tan(in[i]);
-    };
-}
-
-template <typename T>
-static inline TrigFunc<T> getACos()
-{
-    return [](const T* in, T* out, size_t num)
-    {
-        for (size_t i = 0; i < num; ++i) out[i] = std::acos(in[i]);
-    };
-}
-
-template <typename T>
-static inline TrigFunc<T> getASin()
-{
-    return [](const T* in, T* out, size_t num)
-    {
-        for (size_t i = 0; i < num; ++i) out[i] = std::asin(in[i]);
-    };
-}
-
-template <typename T>
-static inline TrigFunc<T> getATan()
-{
-    return [](const T* in, T* out, size_t num)
-    {
-        for (size_t i = 0; i < num; ++i) out[i] = std::atan(in[i]);
-    };
-}
-
-template <typename T>
-static inline TrigFunc<T> getASec()
-{
-    return [](const T* in, T* out, size_t num)
-    {
-        for (size_t i = 0; i < num; ++i) out[i] = std::acos(T(1.0) / in[i]);
-    };
-}
-
-template <typename T>
-static inline TrigFunc<T> getACsc()
-{
-    return [](const T* in, T* out, size_t num)
-    {
-        for (size_t i = 0; i < num; ++i) out[i] = std::asin(T(1.0) / in[i]);
-    };
-}
-
-template <typename T>
-static inline TrigFunc<T> getACot()
-{
-    return [](const T* in, T* out, size_t num)
-    {
-        for (size_t i = 0; i < num; ++i) out[i] = std::atan(T(1.0) / in[i]);
-    };
-}
-
-template <typename T>
-static inline TrigFunc<T> getCosH()
-{
-    return [](const T* in, T* out, size_t num)
-    {
-        for (size_t i = 0; i < num; ++i) out[i] = std::cosh(in[i]);
-    };
-}
-
-template <typename T>
-static inline TrigFunc<T> getSinH()
-{
-    return [](const T* in, T* out, size_t num)
-    {
-        for (size_t i = 0; i < num; ++i) out[i] = std::sinh(in[i]);
-    };
-}
-
-template <typename T>
-static inline TrigFunc<T> getTanH()
-{
-    return [](const T* in, T* out, size_t num)
-    {
-        for (size_t i = 0; i < num; ++i) out[i] = std::tanh(in[i]);
-    };
-}
-
-template <typename T>
-static inline TrigFunc<T> getSecH()
-{
-    return [](const T* in, T* out, size_t num)
-    {
-        for (size_t i = 0; i < num; ++i) out[i] = T(1.0) / std::cosh(in[i]);
-    };
-}
-
-template <typename T>
-static inline TrigFunc<T> getCscH()
-{
-    return [](const T* in, T* out, size_t num)
-    {
-        for (size_t i = 0; i < num; ++i) out[i] = T(1.0) / std::sinh(in[i]);
-    };
-}
-
-template <typename T>
-static inline TrigFunc<T> getCotH()
-{
-    return [](const T* in, T* out, size_t num)
-    {
-        for (size_t i = 0; i < num; ++i) out[i] = T(1.0) / std::tanh(in[i]);
-    };
-}
-
-template <typename T>
-static inline TrigFunc<T> getACosH()
-{
-    return [](const T* in, T* out, size_t num)
-    {
-        for (size_t i = 0; i < num; ++i) out[i] = std::acosh(in[i]);
-    };
-}
-
-template <typename T>
-static inline TrigFunc<T> getASinH()
-{
-    return [](const T* in, T* out, size_t num)
-    {
-        for (size_t i = 0; i < num; ++i) out[i] = std::asinh(in[i]);
-    };
-}
-
-template <typename T>
-static inline TrigFunc<T> getATanH()
-{
-    return [](const T* in, T* out, size_t num)
-    {
-        for (size_t i = 0; i < num; ++i) out[i] = std::atanh(in[i]);
-    };
-}
-
-template <typename T>
-static inline TrigFunc<T> getASecH()
-{
-    return [](const T* in, T* out, size_t num)
-    {
-        for (size_t i = 0; i < num; ++i) out[i] = std::acosh(T(1.0) / in[i]);
-    };
-}
-
-template <typename T>
-static inline TrigFunc<T> getACscH()
-{
-    return [](const T* in, T* out, size_t num)
-    {
-        for (size_t i = 0; i < num; ++i) out[i] = std::asinh(T(1.0) / in[i]);
-    };
-}
-
-template <typename T>
-static inline TrigFunc<T> getACotH()
-{
-    return [](const T* in, T* out, size_t num)
-    {
-        for (size_t i = 0; i < num; ++i) out[i] = std::atanh(T(1.0) / in[i]);
-    };
->>>>>>> f2eb81eb
 }
 
 /***********************************************************************
